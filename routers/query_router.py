from typing import List
import os
import pandas as pd
from fastapi import APIRouter, Body, HTTPException, Depends, File, UploadFile, Form
from sqlalchemy.orm import Session
from sqlalchemy import inspect, text
from werkzeug.utils import secure_filename
from extensions import get_db, engine
from models import Dataset
from utils import load_dataset, get_data_preview
from models import Snapshot
from schema import SnapshotRequest, SnapshotResponse

router = APIRouter()


@router.get("/tables")
async def list_tables():
    """Return all available tables in SQLite."""
    inspector = inspect(engine)
    tables = inspector.get_table_names()
    return {"tables": tables, "total": len(tables)}

@router.get("/preview/{table_name}")
async def preview_table(table_name: str, limit: int = 10):
    """Preview the first rows of a table."""
    try:
        df = pd.read_sql(f"SELECT * FROM {table_name} LIMIT {limit}", con=engine)
        return {
            "table": table_name,
            "rows": len(df),
            "columns": list(df.columns),
            "data": df.to_dict(orient="records")
        }
    except Exception as e:
        raise HTTPException(status_code=500, detail=f"Error reading table '{table_name}': {str(e)}")
    

<<<<<<< HEAD
@router.post("/query")
async def run_query(sql: str = Form(...)):
=======
@router.post("")
async def run_query(sql: str):
>>>>>>> 1add4db8
    """Run a raw SQL query (only SELECT)."""
    if not sql.strip().lower().startswith("select"):
        raise HTTPException(status_code=400, detail="Only SELECT queries are allowed")
    try:
        df = pd.read_sql(text(sql), con=engine)
        return {
            "rows_returned": len(df),
            "columns": list(df.columns),
            "data": df.to_dict(orient="records")
        }
    except Exception as e:
        raise HTTPException(status_code=500, detail=f"Error executing query: {str(e)}")


@router.post("/snapshots", response_model=SnapshotResponse)
async def create_snapshot(request: SnapshotRequest, db: Session = Depends(get_db)):
    """Create a snapshot: save query + results into a new table."""
    sql_query = request.sql_query.strip()
    snapshot_name = request.snapshot_name

    if not sql_query.lower().startswith("select"):
        raise HTTPException(status_code=400, detail="Only SELECT queries can be snapshotted")

    try:
        # Run query
        df = pd.read_sql(text(sql_query), con=engine)

        # Generate snapshot table name
        safe_name = snapshot_name.replace(" ", "_").lower()
        result_table = f"{safe_name}"

        # Save result into SQLite
        df.to_sql(result_table, con=engine, if_exists="replace", index=False)

        # Save metadata
        snapshot = Snapshot(
            snapshot_name=snapshot_name,
            sql_query=sql_query,
            result_table=result_table
        )
        db.add(snapshot)
        db.commit()
        db.refresh(snapshot)

        return snapshot
    except Exception as e:
        raise HTTPException(status_code=500, detail=f"Error creating snapshot: {str(e)}")

@router.get("/snapshots", response_model=List[SnapshotResponse])
async def list_snapshots(db: Session = Depends(get_db)):
    """Get metadata of all snapshots."""
    snapshots = db.query(Snapshot).order_by(Snapshot.created_at.desc()).all()
    return snapshots

@router.get("/snapshots/{snapshot_id}/preview")
async def preview_snapshot(snapshot_id: int, db: Session = Depends(get_db), limit: int = 10):
    """Preview data from snapshot table."""
    snapshot = db.query(Snapshot).filter(Snapshot.id == snapshot_id).first()
    if not snapshot:
        raise HTTPException(status_code=404, detail="Snapshot not found")

    try:
        df = pd.read_sql(f"SELECT * FROM {snapshot.result_table} LIMIT {limit}", con=engine)
        return {
            "snapshot": snapshot.to_dict(),
            "preview": df.to_dict(orient="records"),
            "rows": len(df),
            "columns": list(df.columns)
        }
    except Exception as e:
        raise HTTPException(status_code=500, detail=f"Error reading snapshot table: {str(e)}")


@router.delete("/snapshots/{snapshot_id}")
async def delete_snapshot(snapshot_id: int, db: Session = Depends(get_db)):
    """Delete snapshot metadata + drop its result table."""
    snapshot = db.query(Snapshot).filter(Snapshot.id == snapshot_id).first()
    if not snapshot:
        raise HTTPException(status_code=404, detail="Snapshot not found")

    try:
        # Drop table
        with engine.connect() as conn:
            conn.execute(text(f"DROP TABLE IF EXISTS {snapshot.result_table}"))

        db.delete(snapshot)
        db.commit()
        return {"message": f"Snapshot '{snapshot.snapshot_name}' deleted successfully"}
    except Exception as e:
        raise HTTPException(status_code=500, detail=f"Error deleting snapshot: {str(e)}")<|MERGE_RESOLUTION|>--- conflicted
+++ resolved
@@ -2,6 +2,57 @@
 import os
 import pandas as pd
 from fastapi import APIRouter, Body, HTTPException, Depends, File, UploadFile, Form
+from sqlalchemy.orm import Session
+from sqlalchemy import inspect, text
+from werkzeug.utils import secure_filename
+from extensions import get_db, engine
+from models import Dataset
+from utils import load_dataset, get_data_preview
+
+router = APIRouter()
+
+
+@router.get("/tables")
+async def list_tables():
+    """Return all available tables in SQLite."""
+    inspector = inspect(engine)
+    tables = inspector.get_table_names()
+    return {"tables": tables, "total": len(tables)}
+
+@router.get("/preview/{table_name}")
+async def preview_table(table_name: str, limit: int = 10):
+    """Preview the first rows of a table."""
+    try:
+        df = pd.read_sql(f"SELECT * FROM {table_name} LIMIT {limit}", con=engine)
+        return {
+            "table": table_name,
+            "rows": len(df),
+            "columns": list(df.columns),
+            "data": df.to_dict(orient="records")
+        }
+    except Exception as e:
+        raise HTTPException(status_code=500, detail=f"Error reading table '{table_name}': {str(e)}")
+    
+
+@router.post("/query")
+async def run_query(sql: str = Form(...)):
+    """Run a raw SQL query (only SELECT)."""
+    if not sql.strip().lower().startswith("select"):
+        raise HTTPException(status_code=400, detail="Only SELECT queries are allowed")
+    try:
+        df = pd.read_sql(text(sql), con=engine)
+        return {
+            "rows_returned": len(df),
+            "columns": list(df.columns),
+            "data": df.to_dict(orient="records")
+        }
+    except Exception as e:
+        raise HTTPException(status_code=500, detail=f"Error executing query: {str(e)}")
+
+from typing import List
+import os
+import pandas as pd
+from fastapi import APIRouter, HTTPException, Depends, File, UploadFile
 from sqlalchemy.orm import Session
 from sqlalchemy import inspect, text
 from werkzeug.utils import secure_filename
@@ -34,15 +85,9 @@
         }
     except Exception as e:
         raise HTTPException(status_code=500, detail=f"Error reading table '{table_name}': {str(e)}")
-    
 
-<<<<<<< HEAD
-@router.post("/query")
-async def run_query(sql: str = Form(...)):
-=======
 @router.post("")
 async def run_query(sql: str):
->>>>>>> 1add4db8
     """Run a raw SQL query (only SELECT)."""
     if not sql.strip().lower().startswith("select"):
         raise HTTPException(status_code=400, detail="Only SELECT queries are allowed")
