import os
import pandas as pd
from fastapi import APIRouter, Body, HTTPException, Depends, File, UploadFile, Form,Query
from sqlalchemy.orm import Session
from sqlalchemy import inspect, text
from werkzeug.utils import secure_filename
from extensions import get_db, engine
from models import Dataset
from utils import load_dataset, get_data_preview
from typing import List
from models import Snapshot
from schema import SnapshotRequest, SnapshotResponse
from pydantic import BaseModel
from pinecone import Pinecone
import google.generativeai as genai
import requests
import psycopg2
import json
import sys
from dotenv import load_dotenv

load_dotenv(os.path.join(os.path.dirname(__file__), ".env"))


# Get environment variables
GEMINI_API_KEY = os.getenv("GEMINI_API_KEY")
PINECONE_API_KEY = os.getenv("PINECONE_API_KEY")
PINECONE_INDEX_NAME = os.getenv("PINECONE_INDEX_NAME")

# Configure Gemini
if GEMINI_API_KEY:
    genai.configure(api_key=GEMINI_API_KEY)

router = APIRouter()


@router.get("/tables")
async def list_tables():
    """Return all available tables in SQLite."""
    inspector = inspect(engine)
    tables = inspector.get_table_names()
    return {"tables": tables, "total": len(tables)}


@router.get("/preview/{table_name}")
async def preview_table(table_name: str, limit: int = 10):
    """Preview the first rows of a table."""
    try:
        df = pd.read_sql(f"SELECT * FROM {table_name} LIMIT {limit}", con=engine)
        return {
            "table": table_name,
            "rows": len(df),
            "columns": list(df.columns),
            "data": df.to_dict(orient="records")
        }
    except Exception as e:
        raise HTTPException(status_code=500, detail=f"Error reading table '{table_name}': {str(e)}")
    

@router.get("")
async def run_query(sql: str = Query(...)):
    """Run a raw SQL query (only SELECT)."""
    if not sql.strip().lower().startswith("select"):
        raise HTTPException(status_code=400, detail="Only SELECT queries are allowed")
    try:
        df = pd.read_sql(text(sql), con=engine)
        return {
            "rows_returned": len(df),
            "columns": list(df.columns),
            "data": df.to_dict(orient="records")
        }
    except Exception as e:
        raise HTTPException(status_code=500, detail=f"Error executing query: {str(e)}")

@router.post("/snapshots", response_model=SnapshotResponse)
async def create_snapshot(request: SnapshotRequest, db: Session = Depends(get_db)):
    """Create a snapshot: save query + results into a new table."""
    sql_query = request.sql_query.strip()
    snapshot_name = request.snapshot_name

    if not sql_query.lower().startswith("select"):
        raise HTTPException(status_code=400, detail="Only SELECT queries can be snapshotted")

    try:
        # Run query
        df = pd.read_sql(text(sql_query), con=engine)

        # Generate snapshot table name
        safe_name = snapshot_name.replace(" ", "_").lower()
        result_table = f"{safe_name}"

        # Save result into SQLite
        df.to_sql(result_table, con=engine, if_exists="replace", index=False)

        # Save metadata
        snapshot = Snapshot(
            snapshot_name=snapshot_name,
            sql_query=sql_query,
            result_table=result_table
        )
        db.add(snapshot)
        db.commit()
        db.refresh(snapshot)

        return snapshot
    except Exception as e:
        raise HTTPException(status_code=500, detail=f"Error creating snapshot: {str(e)}")

@router.get("/snapshots", response_model=List[SnapshotResponse])
async def list_snapshots(db: Session = Depends(get_db)):
    """Get metadata of all snapshots."""
    snapshots = db.query(Snapshot).order_by(Snapshot.created_at.desc()).all()
    return snapshots

@router.get("/snapshots/{snapshot_id}/preview")
async def preview_snapshot(snapshot_id: int, db: Session = Depends(get_db), limit: int = 10):
    """Preview data from snapshot table."""
    snapshot = db.query(Snapshot).filter(Snapshot.id == snapshot_id).first()
    if not snapshot:
        raise HTTPException(status_code=404, detail="Snapshot not found")

    try:
        df = pd.read_sql(f"SELECT * FROM {snapshot.result_table} LIMIT {limit}", con=engine)
        return {
            "snapshot": snapshot.to_dict(),
            "preview": df.to_dict(orient="records"),
            "rows": len(df),
            "columns": list(df.columns)
        }
    except Exception as e:
        raise HTTPException(status_code=500, detail=f"Error reading snapshot table: {str(e)}")


@router.delete("/snapshots/{snapshot_id}")
async def delete_snapshot(snapshot_id: int, db: Session = Depends(get_db)):
    """Delete snapshot metadata + drop its result table."""
    snapshot = db.query(Snapshot).filter(Snapshot.id == snapshot_id).first()
    if not snapshot:
        raise HTTPException(status_code=404, detail="Snapshot not found")

    try:
        # Drop table
        with engine.connect() as conn:
            conn.execute(text(f"DROP TABLE IF EXISTS '{snapshot.result_table}'"))

        db.delete(snapshot)
        db.commit()
        return {"message": f"Snapshot '{snapshot.snapshot_name}' deleted successfully"}
    except Exception as e:
        raise HTTPException(status_code=500, detail=f"Error deleting snapshot: {str(e)}")

@router.get("/all-sources")
async def list_all_sources(db: Session = Depends(get_db)):
    datasets = db.query(Dataset).all()
    snapshots = db.query(Snapshot).all()

    # Format datasets
    dataset_sources = [
        {
            "id": d.id,
            "name": d.name,
            "type": "dataset",
            "rows": d.row_count,
            "file_type": d.file_type
        }
        for d in datasets
    ]

    # Format snapshots (calculate row count from snapshot.result_table)
    snapshot_sources = []
    for s in snapshots:
        try:
            df = pd.read_sql(f'SELECT COUNT(*) as cnt FROM "{s.result_table}"', con=engine)
            row_count = int(df["cnt"].iloc[0])
        except Exception:
            row_count = 0

        snapshot_sources.append({
            "id": s.id,
            "name": s.snapshot_name,
            "type": "snapshot",
            "rows": row_count,
            "file_type": "snapshot",
            "result_table": s.result_table 
        })

    return {"sources": dataset_sources + snapshot_sources}

def get_gemini_embedding(text):
    """Generate embeddings using Gemini"""
    response = genai.embed_content(
        model="gemini-embedding-001",
        content=text,
        task_type="retrieval_document"
    )
    return response["embedding"]

def search_relevant_schema(user_query, top_k=3, score_threshold=0.70):
    """Search Pinecone for relevant schema"""
    pc = Pinecone(api_key=PINECONE_API_KEY)
    index = pc.Index(PINECONE_INDEX_NAME)

    query_embedding = get_gemini_embedding(user_query)
    results = index.query(vector=query_embedding, top_k=top_k, include_metadata=True)

    return [match['metadata']['text'] for match in results['matches'] if match['score'] >= score_threshold]

def generate_sql_query(user_query, relevant_schema):
    """Call Gemini to generate SQL query"""
    context = "\n\n".join(relevant_schema)
    prompt = f"""
        You are an expert SQL query generator. Your ONLY task is to analyze the provided database schema and generate a valid SQL query to answer the user question.

        Behavior:
        - If no SQL dialect is specified, default to PostgreSQL.
        - If a different SQL dialect is mentioned, use that.

        Instructions:
        - DO NOT answer general questions, provide explanations, or respond outside your task.
        - DO NOT include comments or special formatting characters like [.,\\,n,t] in the SQL.
        - ONLY generate SQL if it is clearly supported by the schema.
        - If no schema is provided in the context, attempt to extract schema details from the user query (e.g., if the user says "schema: column1, column2" or mentions table/field names).
        - If neither context nor user query includes a valid schema, or if the question is irrelevant to the schema, return a clear reason in the "sql_query" field.

        Schema detection:
        - First, check if the schema is provided in the 'Schema' section.
        - If the 'Schema' section is empty or not provided, inspect the user question for any embedded schema or column/table definitions.
        - If schema can be reasonably extracted from the user query, proceed to generate SQL based on that.

        You must always respond in the following strict JSON format:

        {{
        "token_usage": [number of tokens used in the response] : integer,
        "cost": [estimated cost of the response in USD] : float,
        "tables_used": [list of relevant table names from the schema],
        "filters": [list of conditions or filters used, if any],
        "columns": [list of columns selected or referenced],
        "sql_query": "SQL query. Otherwise, a reason such as: 'No schema provided to generate SQL query' or 'My capabilities are limited to generating SQL based only on the provided schema'"
        }}

        Schema:
        {context}

        User Question:
        {user_query}
        """


<<<<<<< HEAD
    url = "https://generativelanguage.googleapis.com/v1beta/models/gemini-2.0-flash:generateContent"
=======
    url = "https://generativelanguage.googleapis.com/v1beta/models/gemini-2.5-flash:generateContent"
>>>>>>> 27dd0aca
    headers = {"Content-Type": "application/json"}
    params = {"key": GEMINI_API_KEY}
    body = {
        "contents": [{"parts": [{"text": prompt}]}]
    }

    response = requests.post(url, headers=headers, params=params, json=body)
    response.raise_for_status()

    candidates = response.json().get("candidates", [])
    if not candidates:
        return {"error": "No response from Gemini"}

    content = candidates[0]['content']['parts'][0]['text']

    # Clean up markdown code block
    if content.startswith("```json") or content.startswith("```"):
        content = content.strip("`")
        content = content.replace("json", "", 1).strip()

    try:
        return json.loads(content)
    except json.JSONDecodeError:
        return {"error": "Failed to parse Gemini response", "raw": content}

def log_query_to_postgres(user_query, relevant_tables_with_scores, gemini_response):
    """Log query to PostgreSQL database"""
    try:
        token_usage = gemini_response.get("token_usage")
        cost = gemini_response.get("cost")
        tables_used = gemini_response.get("tables_used", [])
        filters = gemini_response.get("filters", [])
        columns = gemini_response.get("columns", [])
        sql_query = gemini_response.get("sql_query")

        table_names = [item["table_name"] for item in relevant_tables_with_scores]
        scores = [item["score"] for item in relevant_tables_with_scores]

        conn = psycopg2.connect(
            dbname=os.getenv("PG_DB"),
            user=os.getenv("PG_USER"),
            password=os.getenv("PG_PASSWORD"),
            host=os.getenv("PG_HOST"),
            port=os.getenv("PG_PORT")
        )
        cursor = conn.cursor()

        insert_query = """
            INSERT INTO query_logs (
                user_query,
                relevant_tables,
                relevant_scores,
                tables_used,
                filters,
                columns,
                sql_query,
                token_usage,
                cost
            ) VALUES (%s, %s, %s, %s, %s, %s, %s, %s, %s)
        """

        cursor.execute(insert_query, (
            user_query,
            table_names,
            scores,
            tables_used,
            filters,
            columns,
            sql_query,
            token_usage,
            cost
        ))

        conn.commit()
        cursor.close()
        conn.close()

        print("Query log saved to PostgreSQL.", file=sys.stderr)
    except Exception as e:
        print(f"Failed to log query: {e}", file=sys.stderr)

def process_user_query(user_query):
    """Main function to process user query and return SQL"""
    try:
        pc = Pinecone(api_key=PINECONE_API_KEY)
        index = pc.Index(PINECONE_INDEX_NAME)
        query_embedding = get_gemini_embedding(user_query)
        pinecone_results = index.query(vector=query_embedding, top_k=3, include_metadata=True)

        relevant_schema = search_relevant_schema(user_query)
        relevant_tables_with_scores = extract_table_scores_from_results(pinecone_results, score_threshold=0.70)
        
        result = generate_sql_query(user_query, relevant_schema)
        
        log_query_to_postgres(user_query, relevant_tables_with_scores, result)
        
        return {
            "success": True,
            "sql_query": result.get("sql_query"),
            "error": result.get("error")
        }
    except Exception as e:
        return {
            "success": False,
            "error": str(e)
        }

def extract_table_scores_from_results(results, score_threshold=0.70):
    """
    Extracts clean table names and their scores from Pinecone query results.

    Args:
        results (dict): Pinecone query results (with 'matches' list).
        score_threshold (float): Minimum score to include.

    Returns:
        List of dicts with 'table_name' and 'score', where 'table_name' is cleaned.
    """
    def extract_table_name(table_str):
        if not table_str:
            return None
        first_line = table_str.split("\n")[0]
        if first_line.startswith("Table: "):
            return first_line[len("Table: "):].strip()
        return table_str

    table_scores = []
    for match in results.get('matches', []):
        score = match.get('score', 0)
        raw_table_name = match.get('metadata', {}).get('text', 'unknown_table')
        if score >= score_threshold:
            clean_table_name = extract_table_name(raw_table_name)
            table_scores.append({"table_name": clean_table_name, "score": score})
    return table_scores

class QueryRequest(BaseModel):
    user_query: str

@router.post("/generate-sql")
def generate_sql(request: QueryRequest):
    result = process_user_query(request.user_query)
    if result.get("success"):
        return result
    else:
        raise HTTPException(status_code=500, detail=result.get("error", "Unknown error"))<|MERGE_RESOLUTION|>--- conflicted
+++ resolved
@@ -246,11 +246,7 @@
         """
 
 
-<<<<<<< HEAD
-    url = "https://generativelanguage.googleapis.com/v1beta/models/gemini-2.0-flash:generateContent"
-=======
     url = "https://generativelanguage.googleapis.com/v1beta/models/gemini-2.5-flash:generateContent"
->>>>>>> 27dd0aca
     headers = {"Content-Type": "application/json"}
     params = {"key": GEMINI_API_KEY}
     body = {
