// src/components/SQLBuilder.tsx
import React, { useState, useEffect } from "react";
import { DataImport } from "./sql-builder/DataImport";
import { SQLEditor } from "./sql-builder/SQLEditor";
import { AIAssistant } from "./sql-builder/AIAssistant";
import { SavedQueries } from "./sql-builder/SavedQueries";
import { ConnectedSources } from "./sql-builder/ConnectedSources";
import { ResultsDisplay } from "./sql-builder/ResultsDisplay";
import {
  ResizableHandle,
  ResizablePanel,
  ResizablePanelGroup,
} from "./ui/resizable";
import { useData } from "./DataContext";
import { useSQL } from "./sql-builder/SQLContext";
import { executeQuery } from "../services/api";
import { toast } from "sonner";

export interface SQLBuilderProps {
  activeTool: string;
  setActiveTool: (tool: string) => void;
  showAIAssistant: boolean;
  setShowAIAssistant: (val: boolean) => void;
}

const SQLBuilder: React.FC<SQLBuilderProps> = ({
  activeTool,
  setActiveTool,
  showAIAssistant,
  setShowAIAssistant,
}) => {
  const {
    setAnalyzedData,
    activeDatasetId,
    setActiveDataset,
    setActiveModule,
  } = useData();

  const { query: activeQuery, setQuery: setActiveQuery } = useSQL();
  const [queryResults, setQueryResults] = useState<any[]>([]);
  const [isExecuting, setIsExecuting] = useState(false);
  const [activeTab, setActiveTab] = useState<
    "editor" | "import" | "saved" | "sources"
  >("editor");
<<<<<<< HEAD
  const initialMessage = {
=======
  type AIMsg = { id: string; type: 'assistant' | 'user'; content: string; query?: string; timestamp: Date };
  const initialMessage: AIMsg = {
>>>>>>> 27dd0aca
    id: '1',
    type: 'assistant',
    content: "Hi! I'm your AI SQL assistant. I can help you write SQL queries using natural language. Try asking me something like 'Show me monthly revenue by region' or 'Find all users who signed up last month'.",
    timestamp: new Date()
  };
<<<<<<< HEAD
  const [messages, setMessages] = useState([initialMessage]);
=======
  const [messages, setMessages] = useState<AIMsg[]>([initialMessage]);
>>>>>>> 27dd0aca

  // ✅ Mark SQL module active
  useEffect(() => {
    setActiveModule("sql");
  }, [setActiveModule]);

  // ✅ Preload query for selected dataset without overwriting user-entered SQL or query results
  useEffect(() => {
    if (!activeDatasetId) return;
    // Don't overwrite the editor when the active dataset is a transient query result
    if (String(activeDatasetId).startsWith("query_result_")) return;
    // Don't overwrite if the user already has something in the editor
    if (activeQuery && activeQuery.trim().length > 0) return;
    setActiveQuery(`SELECT * FROM "${activeDatasetId}" LIMIT 10;`);
  }, [activeDatasetId, activeQuery, setActiveQuery]);

  // ✅ Infer column type
  const inferColumnType = (
    columnName: string,
    data: any[]
  ): "string" | "number" | "date" => {
    if (data.length === 0) return "string";
    const firstValue = data[0][columnName];
    const lower = columnName.toLowerCase();
    if (lower.includes("date") || lower.includes("time") || lower.includes("_at"))
      return "date";
    if (typeof firstValue === "number" || !isNaN(Number(firstValue)))
      return "number";
    return "string";
  };

  // ✅ Execute query
  const handleExecuteQuery = async (query: string) => {
    setIsExecuting(true);
    setActiveQuery(query);

    try {
      const result = await executeQuery(query);
      setQueryResults(result.data);

      const columns = result.columns.map((col: string) => ({
        name: col,
        type: inferColumnType(col, result.data),
        originalName: col,
      }));

      const datasetId = `query_result_${Date.now()}`;

      const match = query.match(/from\s+([a-zA-Z0-9_]+)/i);
      const tableRef = match ? match[1] : null;

      const friendlyName = tableRef
        ? `Query on ${tableRef} (${result.rows_returned} rows)`
        : `Unsaved Query Result (${result.rows_returned} rows)`;

      setActiveDataset(datasetId);

      setAnalyzedData({
        sourceId: datasetId,
        query,
        results: result.data,
        columns,
        timestamp: new Date(),
      });

      toast.success(`Query executed. ${result.rows_returned} rows returned.`);
    } catch (err) {
      console.error("Query failed:", err);
      toast.error("Query failed.");
    } finally {
      setIsExecuting(false);
    }
  };

  // ✅ Handle CSV Import
  const handleImport = (fileName: string, rows: any[], cols: any[]) => {
    const dsId = fileName.replace(/\s+/g, "_").toLowerCase();
    setActiveDataset(dsId);

    setAnalyzedData({
      sourceId: dsId,
      query: "",
      results: rows,
      columns: cols,
      timestamp: new Date(),
    });

    toast.success(`CSV "${fileName}" imported (${rows.length} rows).`);
  };

  // ✅ Editor View
  const renderEditor = () => (
    <>
      {/* <div className="border-b border-border p-2 flex gap-2">
        {[
          { key: "editor", label: "SQL Editor" },
          { key: "import", label: "Data Import" },
          { key: "saved", label: "Saved Queries" },
          { key: "sources", label: "Connected Sources" },
        ].map(({ key, label }) => (
          <button
            key={key}
            onClick={() => setActiveTab(key as any)}
            className={`px-3 py-1.5 text-sm rounded-md transition-colors ${
              activeTab === key
                ? "bg-primary text-primary-foreground"
                : "text-muted-foreground hover:text-foreground hover:bg-muted"
            }`}
          >
            {label}
          </button>
        ))}
      </div> */}

      {/* ✅ Properly constrained scrollable layout */}
      <div className="flex-1 min-h-0 min-w-0 flex flex-col">
        {activeTab === "editor" && (
          <ResizablePanelGroup direction="vertical" className="min-h-0 flex-1">
            <ResizablePanel defaultSize={60} minSize={30}>
               <SQLEditor
                 onExecuteQuery={handleExecuteQuery}
                 isExecuting={isExecuting}
               />
            </ResizablePanel>

            <ResizableHandle />

            <ResizablePanel
              defaultSize={40}
              minSize={20}
              className="overflow-hidden"
            >
              <div className="h-full w-full flex flex-col min-h-0 min-w-0">
                <div className="flex-1 overflow-x-auto overflow-y-auto">
                  <ResultsDisplay
                    results={queryResults}
                    query={activeQuery}
                    isLoading={isExecuting}
                  />
                </div>
              </div>
            </ResizablePanel>
          </ResizablePanelGroup>
        )}

  {activeTab === "import" && <DataImport />}
        {activeTab === "saved" && (
          <SavedQueries
            goToEditor={() => {
              setActiveTab("editor");
              setActiveTool("editor");
            }}
          />
        )}
        {activeTab === "sources" && <ConnectedSources />}
      </div>
    </>
  );

  return (
    <div className="h-full flex min-h-0 min-w-0">
      <div className="flex-1 flex flex-col min-h-0 min-w-0">
        {activeTool === "editor" && renderEditor()}
  {activeTool === "import" && <DataImport />}
        {activeTool === "queries" && (
          <SavedQueries
            goToEditor={() => {
              setActiveTool("editor");
              setActiveTab("editor");
            }}
          />
        )}
  {activeTool === "ai" && <AIAssistant onQueryGenerated={setActiveQuery} messages={messages} setMessages={setMessages} />}
        {activeTool === "sources" && <ConnectedSources />}
      </div>

      {showAIAssistant && (
        <div className="w-80 border-l border-border">
          <AIAssistant onQueryGenerated={setActiveQuery} messages={messages} setMessages={setMessages} />
        </div>
      )}
    </div>
  );
};

export default SQLBuilder;
 <|MERGE_RESOLUTION|>--- conflicted
+++ resolved
@@ -42,22 +42,14 @@
   const [activeTab, setActiveTab] = useState<
     "editor" | "import" | "saved" | "sources"
   >("editor");
-<<<<<<< HEAD
-  const initialMessage = {
-=======
   type AIMsg = { id: string; type: 'assistant' | 'user'; content: string; query?: string; timestamp: Date };
   const initialMessage: AIMsg = {
->>>>>>> 27dd0aca
     id: '1',
     type: 'assistant',
     content: "Hi! I'm your AI SQL assistant. I can help you write SQL queries using natural language. Try asking me something like 'Show me monthly revenue by region' or 'Find all users who signed up last month'.",
     timestamp: new Date()
   };
-<<<<<<< HEAD
-  const [messages, setMessages] = useState([initialMessage]);
-=======
   const [messages, setMessages] = useState<AIMsg[]>([initialMessage]);
->>>>>>> 27dd0aca
 
   // ✅ Mark SQL module active
   useEffect(() => {
